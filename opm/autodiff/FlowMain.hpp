--- conflicted
+++ resolved
@@ -152,7 +152,7 @@
             asImpl().setupOutputWriter();
             asImpl().setupLinearSolver();
             asImpl().createSimulator();
-
+            
             // Run.
             auto ret =  asImpl().runSimulator();
 
@@ -229,12 +229,8 @@
         // distributeData()
         boost::any parallel_information_;
         // setupOutputWriter()
-<<<<<<< HEAD
+        std::unique_ptr<EclipseWriter> eclipse_writer_;
         std::unique_ptr<OutputWriter> output_writer_;
-=======
-        std::unique_ptr<EclipseWriter> eclipse_writer_;
-        std::unique_ptr<BlackoilOutputWriter> output_writer_;
->>>>>>> 129db89d
         // setupLinearSolver
         std::unique_ptr<NewtonIterationBlackoilInterface> fis_solver_;
         // createSimulator()
@@ -392,12 +388,12 @@
 
 
 
-        // Setup OpmLog backend with output_dir.
+        // Setup OpmLog backend with output_dir. 
         void setupLogging()
         {
             std::string deck_filename = param_.get<std::string>("deck_filename");
             // create logFile
-            using boost::filesystem::path;
+            using boost::filesystem::path; 
             path fpath(deck_filename);
             std::string baseName;
             std::ostringstream debugFileStream;
@@ -775,20 +771,12 @@
             // create output writer after grid is distributed, otherwise the parallel output
             // won't work correctly since we need to create a mapping from the distributed to
             // the global view
-<<<<<<< HEAD
             output_writer_.reset(new OutputWriter(grid_init_->grid(),
                                                   param_,
                                                   *eclipse_state_,
+                                                  std::move(eclipse_writer_),
                                                   Opm::phaseUsageFromDeck(*deck_),
                                                   fluidprops_->permeability()));
-=======
-            output_writer_.reset(new BlackoilOutputWriter(grid_init_->grid(),
-                                                          param_,
-                                                          *eclipse_state_,
-                                                          std::move(eclipse_writer_),
-                                                          Opm::phaseUsageFromDeck(*deck_),
-                                                          fluidprops_->permeability()));
->>>>>>> 129db89d
         }
 
 
