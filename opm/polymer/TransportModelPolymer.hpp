/*
  Copyright 2012 SINTEF ICT, Applied Mathematics.

  This file is part of the Open Porous Media project (OPM).

  OPM is free software: you can redistribute it and/or modify
  it under the terms of the GNU General Public License as published by
  the Free Software Foundation, either version 3 of the License, or
  (at your option) any later version.

  OPM is distributed in the hope that it will be useful,
  but WITHOUT ANY WARRANTY; without even the implied warranty of
  MERCHANTABILITY or FITNESS FOR A PARTICULAR PURPOSE.  See the
  GNU General Public License for more details.

  You should have received a copy of the GNU General Public License
  along with OPM.  If not, see <http://www.gnu.org/licenses/>.
*/

#ifndef OPM_TRANSPORTMODELPOLYMER_HEADER_INCLUDED
#define OPM_TRANSPORTMODELPOLYMER_HEADER_INCLUDED

#include <opm/core/transport/reorder/TransportModelInterface.hpp>
#include <opm/core/utility/linearInterpolation.hpp>
#include <vector>

class UnstructuredGrid;

namespace Opm
{

    class IncompPropertiesInterface;


    /// Containing all the extra information needed to model
    /// polymer-affected flow behaviour. This as an alternative
    /// to changing the IncompPropertiesInterface class.
    /// \TODO Improve encapsulation.
    struct PolymerData
    {
	double c_max_limit;
	double omega;
	double viscMult(double c) const
	{
	    return Opm::linearInterpolation(c_vals_visc, visc_mult_vals, c);
	}
	double viscMultWithDer(double c, double* der) const
	{
	    *der = Opm::linearInterpolationDerivative(c_vals_visc, visc_mult_vals, c);
	    return Opm::linearInterpolation(c_vals_visc, visc_mult_vals, c);
	}
	double rhor;
	double dps;
	double adsorbtion(double c) const
	{
	    return Opm::linearInterpolation(c_vals_ads, ads_vals, c);
	}
	double adsorbtionWithDer(double c, double* der) const
	{
	    *der = Opm::linearInterpolationDerivative(c_vals_ads, ads_vals, c);
	    return Opm::linearInterpolation(c_vals_ads, ads_vals, c);
	}

	std::vector<double> c_vals_visc;
	std::vector<double> visc_mult_vals;
	std::vector<double> c_vals_ads;
	std::vector<double> ads_vals;
    };



    /// A transport model for two-phase flow with polymer in the
    /// water phase.
    /// \TODO Include permeability reduction effect.
    class TransportModelPolymer : public TransportModelInterface
    {
    public:
	TransportModelPolymer(const UnstructuredGrid& grid,
			      const double* porosity,
			      const double* porevolume,
			      const IncompPropertiesInterface& props,
			      const PolymerData& polyprops,
			      int method);

	/// Solve transport eqn with implicit Euler scheme, reordered.
	/// \TODO Now saturation is expected to be one sw value per cell,
	/// change to [sw so] per cell.
	void solve(const double* darcyflux,
		   const double* source,
		   const double dt,
		   const double inflow_c,
		   double* saturation,
		   double* concentration,
		   double* cmax);

<<<<<<< HEAD
	virtual void solveSingleCell(int cell);
	void solveSingleCellBracketing(int cell);
	void solveSingleCellSplitting(int cell);

=======
	virtual void solveSingleCell(const int cell);
	virtual void solveMultiCell(const int num_cells, const int* cells);
>>>>>>> d041c98f

    private:
	const UnstructuredGrid& grid_;
	const double* porosity_;
	const double* porevolume_;  // one volume per cell
	const IncompPropertiesInterface& props_;
	const PolymerData& polyprops_;

	const double* darcyflux_;   // one flux per grid face
	const double* source_;      // one source per cell
	double dt_;
	double inflow_c_;
	double* saturation_;        // one per cell
	double* concentration_;
	double* cmax_;
	std::vector<double> fractionalflow_;  // one per cell
	std::vector<double> mc_;  // one per cell
	const double* visc_;
	int method_; // method == 1: double bracketing, method == 2 splitting

	struct ResidualC;
	struct ResidualS;

	struct ResidualCDir;
	struct ResidualSDir;
	struct Residual;

	double fracFlow(double s, double c, int cell) const;
	double fracFlowWithDer(double s, double c, int cell, double* der) const;
	double computeMc(double c) const;
	double computeMcWithDer(double c, double* der) const;
    };

} // namespace Opm

#endif // OPM_TRANSPORTMODELPOLYMER_HEADER_INCLUDED<|MERGE_RESOLUTION|>--- conflicted
+++ resolved
@@ -93,15 +93,11 @@
 		   double* concentration,
 		   double* cmax);
 
-<<<<<<< HEAD
-	virtual void solveSingleCell(int cell);
+	virtual void solveSingleCell(const int cell);
+	virtual void solveMultiCell(const int num_cells, const int* cells);
 	void solveSingleCellBracketing(int cell);
 	void solveSingleCellSplitting(int cell);
 
-=======
-	virtual void solveSingleCell(const int cell);
-	virtual void solveMultiCell(const int num_cells, const int* cells);
->>>>>>> d041c98f
 
     private:
 	const UnstructuredGrid& grid_;
