/*
  Copyright 2012 SINTEF ICT, Applied Mathematics.

  This file is part of the Open Porous Media project (OPM).

  OPM is free software: you can redistribute it and/or modify
  it under the terms of the GNU General Public License as published by
  the Free Software Foundation, either version 3 of the License, or
  (at your option) any later version.

  OPM is distributed in the hope that it will be useful,
  but WITHOUT ANY WARRANTY; without even the implied warranty of
  MERCHANTABILITY or FITNESS FOR A PARTICULAR PURPOSE.  See the
  GNU General Public License for more details.

  You should have received a copy of the GNU General Public License
  along with OPM.  If not, see <http://www.gnu.org/licenses/>.
*/

#include <opm/core/fluid/BlackoilPropertiesFromDeck.hpp>
#include <opm/core/utility/parameters/ParameterGroup.hpp>

namespace Opm
{

    BlackoilPropertiesFromDeck::BlackoilPropertiesFromDeck(const EclipseGridParser& deck,
                                                           const UnstructuredGrid& grid)
    {
        rock_.init(deck, grid);
        pvt_.init(deck, 1025);
        SaturationPropsFromDeck<SatFuncStone2Uniform>* ptr
            = new SaturationPropsFromDeck<SatFuncStone2Uniform>();
        satprops_.reset(ptr);
        ptr->init(deck, grid, 200);

	if (pvt_.numPhases() != satprops_->numPhases()) {
	    THROW("BlackoilPropertiesFromDeck::BlackoilPropertiesFromDeck() - Inconsistent number of phases in pvt data ("
		  << pvt_.numPhases() << ") and saturation-dependent function data (" << satprops_->numPhases() << ").");
	}
    }

    BlackoilPropertiesFromDeck::BlackoilPropertiesFromDeck(const EclipseGridParser& deck,
                                                           const UnstructuredGrid& grid,
                                                           const parameter::ParameterGroup& param)
    {
        rock_.init(deck, grid);
<<<<<<< HEAD
        const int pvt_samples = param.getDefault("pvt_tab_size", 200);
        pvt_.init(deck, pvt_samples);

        // Unfortunate lack of pointer smartness here...
        const int sat_samples = param.getDefault("sat_tab_size", 200);
        std::string threephase_model = param.getDefault<std::string>("threephase_model", "simple");
        bool use_stone2 = (threephase_model == "stone2");
        if (sat_samples > 1) {
            if (use_stone2) {
                SaturationPropsFromDeck<SatFuncStone2Uniform>* ptr
                    = new SaturationPropsFromDeck<SatFuncStone2Uniform>();
                satprops_.reset(ptr);
                ptr->init(deck, grid, sat_samples);
            } else {
                SaturationPropsFromDeck<SatFuncSimpleUniform>* ptr
                    = new SaturationPropsFromDeck<SatFuncSimpleUniform>();
                satprops_.reset(ptr);
                ptr->init(deck, grid, sat_samples);
            }
        } else {
            if (use_stone2) {
                SaturationPropsFromDeck<SatFuncStone2Nonuniform>* ptr
                    = new SaturationPropsFromDeck<SatFuncStone2Nonuniform>();
                satprops_.reset(ptr);
                ptr->init(deck, grid, sat_samples);
            } else {
                SaturationPropsFromDeck<SatFuncSimpleNonuniform>* ptr
                    = new SaturationPropsFromDeck<SatFuncSimpleNonuniform>();
                satprops_.reset(ptr);
                ptr->init(deck, grid, sat_samples);
            }
        }
=======
        const int samples = param.getDefault("dead_tab_size", 1025);
        pvt_.init(deck, samples);
        satprops_.init(deck, grid, param);
>>>>>>> 23ae62f8

        if (pvt_.numPhases() != satprops_->numPhases()) {
            THROW("BlackoilPropertiesFromDeck::BlackoilPropertiesFromDeck() - Inconsistent number of phases in pvt data ("
                  << pvt_.numPhases() << ") and saturation-dependent function data (" << satprops_->numPhases() << ").");
        }
    }

    BlackoilPropertiesFromDeck::~BlackoilPropertiesFromDeck()
    {
    }


    /// \return   D, the number of spatial dimensions.
    int BlackoilPropertiesFromDeck::numDimensions() const
    {
        return rock_.numDimensions();
    }

    /// \return   N, the number of cells.
    int BlackoilPropertiesFromDeck::numCells() const
    {
        return rock_.numCells();
    }

    /// \return   Array of N porosity values.
    const double* BlackoilPropertiesFromDeck::porosity() const
    {
        return rock_.porosity();
    }

    /// \return   Array of ND^2 permeability values.
    ///           The D^2 permeability values for a cell are organized as a matrix,
    ///           which is symmetric (so ordering does not matter).
    const double* BlackoilPropertiesFromDeck::permeability() const
    {
        return rock_.permeability();
    }


    // ---- Fluid interface ----

    /// \return   P, the number of phases (also the number of components).
    int BlackoilPropertiesFromDeck::numPhases() const
    {
        return pvt_.numPhases();
    }

    /// \param[in]  n      Number of data points.
    /// \param[in]  p      Array of n pressure values.
    /// \param[in]  z      Array of nP surface volume values.
    /// \param[in]  cells  Array of n cell indices to be associated with the p and z values.
    /// \param[out] mu     Array of nP viscosity values, array must be valid before calling.
    /// \param[out] dmudp  If non-null: array of nP viscosity derivative values,
    ///                    array must be valid before calling.
    void BlackoilPropertiesFromDeck::viscosity(const int n,
                                               const double* p,
                                               const double* z,
                                               const int* /*cells*/,
                                               double* mu,
                                               double* dmudp) const
    {
        if (dmudp) {
            THROW("BlackoilPropertiesFromDeck::viscosity()  --  derivatives of viscosity not yet implemented.");
        } else {
            pvt_.mu(n, p, z, mu);
        }
    }

    /// \param[in]  n      Number of data points.
    /// \param[in]  p      Array of n pressure values.
    /// \param[in]  z      Array of nP surface volume values.
    /// \param[in]  cells  Array of n cell indices to be associated with the p and z values.
    /// \param[out] A      Array of nP^2 values, array must be valid before calling.
    ///                    The P^2 values for a cell give the matrix A = RB^{-1} which
    ///                    relates z to u by z = Au. The matrices are output in Fortran order.
    /// \param[out] dAdp   If non-null: array of nP^2 matrix derivative values,
    ///                    array must be valid before calling. The matrices are output
    ///                    in Fortran order.
    void BlackoilPropertiesFromDeck::matrix(const int n,
                                            const double* p,
                                            const double* z,
                                            const int* /*cells*/,
                                            double* A,
                                            double* dAdp) const
    {
        const int np = numPhases();
        B_.resize(n*np);
        R_.resize(n*np);
        if (dAdp) {
            dB_.resize(n*np);
            dR_.resize(n*np);
            pvt_.dBdp(n, p, z, &B_[0], &dB_[0]);
            pvt_.dRdp(n, p, z, &R_[0], &dR_[0]);
        } else {
            pvt_.B(n, p, z, &B_[0]);
            pvt_.R(n, p, z, &R_[0]);
        }
        const int* phase_pos = pvt_.phasePosition();
        bool oil_and_gas = pvt_.phaseUsed()[BlackoilPhases::Liquid] &&
            pvt_.phaseUsed()[BlackoilPhases::Vapour];
        const int o = phase_pos[BlackoilPhases::Liquid];
        const int g = phase_pos[BlackoilPhases::Vapour];

        // Compute A matrix
// #pragma omp parallel for
        for (int i = 0; i < n; ++i) {
            double* m = A + i*np*np;
            std::fill(m, m + np*np, 0.0);
            // Diagonal entries.
            for (int phase = 0; phase < np; ++phase) {
                m[phase + phase*np] = 1.0/B_[i*np + phase];
            }
            // Off-diagonal entries.
            if (oil_and_gas) {
                m[o + g*np] = R_[i*np + g]/B_[i*np + g];
                m[g + o*np] = R_[i*np + o]/B_[i*np + o];
            }
        }

        // Derivative of A matrix.
        // A     = R*inv(B) whence
        //
        // dA/dp = (dR/dp*inv(B) + R*d(inv(B))/dp)
        //       = (dR/dp*inv(B) - R*inv(B)*(dB/dp)*inv(B))
        //       = (dR/dp - A*(dB/dp)) * inv(B)
        //
        // The B matrix is diagonal and that fact is exploited in the
        // following implementation.
        if (dAdp) {
// #pragma omp parallel for
            // (1): dA/dp <- A
            std::copy(A, A + n*np*np, dAdp);

            for (int i = 0; i < n; ++i) {
                double*       m  = dAdp + i*np*np;

                // (2): dA/dp <- -dA/dp*(dB/dp) == -A*(dB/dp)
                const double* dB = & dB_[i * np];
                for (int col = 0; col < np; ++col) {
                    for (int row = 0; row < np; ++row) {
                        m[col*np + row] *= - dB[ col ]; // Note sign.
                    }
                }

                if (oil_and_gas) {
                    // (2b): dA/dp += dR/dp (== dR/dp - A*(dB/dp))
                    const double* dR = & dR_[i * np];

                    m[o*np + g] += dR[ o ];
                    m[g*np + o] += dR[ g ];
                }

                // (3): dA/dp *= inv(B) (== final result)
                const double* B = & B_[i * np];
                for (int col = 0; col < np; ++col) {
                    for (int row = 0; row < np; ++row) {
                        m[col*np + row] /= B[ col ];
                    }
                }
            }
        }
    }

    /// \param[in]  n      Number of data points.
    /// \param[in]  A      Array of nP^2 values, where the P^2 values for a cell give the
    ///                    matrix A = RB^{-1} which relates z to u by z = Au. The matrices
    ///                    are assumed to be in Fortran order, and are typically the result
    ///                    of a call to the method matrix().
    /// \param[out] rho    Array of nP density values, array must be valid before calling.
    void BlackoilPropertiesFromDeck::density(const int n,
                                             const double* A,
                                             double* rho) const
    {
        const int np = numPhases();
        const double* sdens = pvt_.surfaceDensities();
// #pragma omp parallel for
        for (int i = 0; i < n; ++i) {
            for (int phase = 0; phase < np; ++phase) {
                rho[np*i + phase] = 0.0;
                for (int comp = 0; comp < np; ++comp) {
                    rho[np*i + phase] += A[i*np*np + np*phase + comp]*sdens[comp];
                }
            }
        }
    }

    /// Densities of stock components at surface conditions.
    /// \return Array of P density values.
    const double* BlackoilPropertiesFromDeck::surfaceDensity() const
    {
        return pvt_.surfaceDensities();
    }

    /// \param[in]  n      Number of data points.
    /// \param[in]  s      Array of nP saturation values.
    /// \param[in]  cells  Array of n cell indices to be associated with the s values.
    /// \param[out] kr     Array of nP relperm values, array must be valid before calling.
    /// \param[out] dkrds  If non-null: array of nP^2 relperm derivative values,
    ///                    array must be valid before calling.
    ///                    The P^2 derivative matrix is
    ///                           m_{ij} = \frac{dkr_i}{ds^j},
    ///                    and is output in Fortran order (m_00 m_10 m_20 m01 ...)
    void BlackoilPropertiesFromDeck::relperm(const int n,
                                             const double* s,
                                             const int* cells,
                                             double* kr,
                                             double* dkrds) const
    {
        satprops_->relperm(n, s, cells, kr, dkrds);
    }


    /// \param[in]  n      Number of data points.
    /// \param[in]  s      Array of nP saturation values.
    /// \param[in]  cells  Array of n cell indices to be associated with the s values.
    /// \param[out] pc     Array of nP capillary pressure values, array must be valid before calling.
    /// \param[out] dpcds  If non-null: array of nP^2 derivative values,
    ///                    array must be valid before calling.
    ///                    The P^2 derivative matrix is
    ///                           m_{ij} = \frac{dpc_i}{ds^j},
    ///                    and is output in Fortran order (m_00 m_10 m_20 m01 ...)
    void BlackoilPropertiesFromDeck::capPress(const int n,
                                              const double* s,
                                              const int* cells,
                                              double* pc,
                                              double* dpcds) const
    {
        satprops_->capPress(n, s, cells, pc, dpcds);
    }


    /// Obtain the range of allowable saturation values.
    /// In cell cells[i], saturation of phase p is allowed to be
    /// in the interval [smin[i*P + p], smax[i*P + p]].
    /// \param[in]  n      Number of data points.
    /// \param[in]  cells  Array of n cell indices.
    /// \param[out] smin   Array of nP minimum s values, array must be valid before calling.
    /// \param[out] smax   Array of nP maximum s values, array must be valid before calling.
    void BlackoilPropertiesFromDeck::satRange(const int n,
                                              const int* cells,
                                              double* smin,
                                              double* smax) const
    {
	satprops_->satRange(n, cells, smin, smax);
    }


} // namespace Opm
<|MERGE_RESOLUTION|>--- conflicted
+++ resolved
@@ -27,7 +27,7 @@
                                                            const UnstructuredGrid& grid)
     {
         rock_.init(deck, grid);
-        pvt_.init(deck, 1025);
+        pvt_.init(deck, 200);
         SaturationPropsFromDeck<SatFuncStone2Uniform>* ptr
             = new SaturationPropsFromDeck<SatFuncStone2Uniform>();
         satprops_.reset(ptr);
@@ -44,7 +44,6 @@
                                                            const parameter::ParameterGroup& param)
     {
         rock_.init(deck, grid);
-<<<<<<< HEAD
         const int pvt_samples = param.getDefault("pvt_tab_size", 200);
         pvt_.init(deck, pvt_samples);
 
@@ -77,11 +76,6 @@
                 ptr->init(deck, grid, sat_samples);
             }
         }
-=======
-        const int samples = param.getDefault("dead_tab_size", 1025);
-        pvt_.init(deck, samples);
-        satprops_.init(deck, grid, param);
->>>>>>> 23ae62f8
 
         if (pvt_.numPhases() != satprops_->numPhases()) {
             THROW("BlackoilPropertiesFromDeck::BlackoilPropertiesFromDeck() - Inconsistent number of phases in pvt data ("
