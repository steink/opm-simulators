--- conflicted
+++ resolved
@@ -954,7 +954,6 @@
     }    
 }
 
-<<<<<<< HEAD
 template<class Scalar>
 void WellInterfaceGeneric<Scalar>::
 checkControlFeasibility(const SummaryState& summary_state,
@@ -1007,11 +1006,7 @@
     }
 }
 
-template class WellInterfaceGeneric<double>;
-=======
-
 template class WellInterfaceGeneric<double, BlackOilDefaultFluidSystemIndices>;
->>>>>>> 46718013
 
 #if FLOW_INSTANTIATE_FLOAT
 template class WellInterfaceGeneric<float, BlackOilDefaultFluidSystemIndices>;
