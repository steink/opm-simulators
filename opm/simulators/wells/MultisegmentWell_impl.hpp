--- conflicted
+++ resolved
@@ -1775,13 +1775,8 @@
         } else {
             well_state.well(this->index_of_well_).converged = false;
             this->wellStatus_ = well_status_orig;
-<<<<<<< HEAD
             this->operability_status_ = operability_orig;            
             const std::string message = fmt::format("   iterateWellEqWithSwitching (MSW): Well {} did not converge in {} inner iterations ("
-=======
-            this->operability_status_ = operability_orig;
-            const std::string message = fmt::format("   Well {} did not converge in {} inner iterations ("
->>>>>>> f94e9413
                 "{} switches, {} status changes).", this->name(), it, switch_count, status_switch_count);
             deferred_logger.debug(message);
             this->primary_variables_.outputLowLimitPressureSegments(deferred_logger);
